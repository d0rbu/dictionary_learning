import torch as t
import zstandard as zstd
import json
import io
from nnsight import LanguageModel

"""
Implements a buffer of activations
"""

class ActivationBuffer:
    def __init__(self, 
<<<<<<< HEAD
                 data, # generator which yields text data
                 model : LanguageModel, # LanguageModel from which to extract activations
                 submodule, # submodule of the model from which to extract activations
                 in_feats=None,
                 out_feats=None,
                 io='out', # can be 'in', 'out', or 'in_to_out'
                 n_ctxs=3e4, # approximate number of contexts to store in the buffer
                 ctx_len=128, # length of each context
                 in_batch_size=512, # size of batches in which to process the data when adding to buffer
                 out_batch_size=8192, # size of batches in which to return activations
                 device='cpu' # device on which to store the activations
                 ):
=======
        data, # generator which yields text data
        model, # LanguageModel from which to extract activations
        submodule, # submodule of the model from which to extract activations
        in_feats=None,
        out_feats=None,
        io='out', # can be 'in', 'out', or 'in_to_out'
        n_ctxs=3e4, # approximate number of contexts to store in the buffer
        ctx_len=128, # length of each context
        in_batch_size=512, # size of batches in which to process the data when adding to buffer
        out_batch_size=8192, # size of batches in which to return activations
        device='cpu' # device on which to store the activations
    ):
>>>>>>> f58688e5
        
        if io == 'in':
            if in_feats is None:
                try:
                    in_feats = submodule.in_features
                except:
                    raise ValueError("in_feats cannot be inferred and must be specified directly")
            self.activations = t.empty(0, in_feats, device=device)

        elif io == 'out':
            if out_feats is None:
                try:
                    out_feats = submodule.out_features
                except:
                    raise ValueError("out_feats cannot be inferred and must be specified directly")
            self.activations = t.empty(0, out_feats, device=device)
        elif io == 'in_to_out':
            if in_feats is None:
                try:
                    in_feats = submodule.in_features
                except:
                    raise ValueError("in_feats cannot be inferred and must be specified directly")
            if out_feats is None:
                try:
                    out_feats = submodule.out_features
                except:
                    raise ValueError("out_feats cannot be inferred and must be specified directly")
            self.activations_in = t.empty(0, in_feats)
            self.activations_out = t.empty(0, out_feats)
        self.read = t.zeros(0).bool()

        self.data = data
        self.model : LanguageModel = model.to(device)
        self.submodule = submodule
        self.io = io
        self.n_ctxs = n_ctxs
        self.ctx_len = ctx_len
        self.in_batch_size = in_batch_size
        self.out_batch_size = out_batch_size
        self.device = device
    
    def __iter__(self):
        return self

    def __next__(self):
        """
        Return a batch of activations
        """
        with t.no_grad():
            # if buffer is less than half full, refresh
            if (~self.read).sum() < self.n_ctxs * self.ctx_len // 2:
                self.refresh()

            # return a batch
            unreads = (~self.read).nonzero().squeeze()
            idxs = unreads[t.randperm(len(unreads), device=unreads.device)[:self.out_batch_size]]
            self.read[idxs] = True
            if self.io in ['in', 'out']:
                return self.activations[idxs]
            else:
                return (self.activations_in[idxs], self.activations_out[idxs])
    
    def text_batch(self, batch_size=None):
        """
        Return a list of text
        """
        if batch_size is None:
            batch_size = self.in_batch_size
        try:
            return [
                next(self.data) for _ in range(batch_size)
            ]
        except StopIteration:
            raise StopIteration("End of data stream reached")
    
    def tokenized_batch(self, batch_size=None):
        """
        Return a batch of tokenized inputs.
        """
        texts = self.text_batch(batch_size=batch_size)
        return self.model.tokenizer(
            texts,
            return_tensors='pt',
            max_length=self.ctx_len,
            padding=True,
            truncation=True
        )

    def _refresh_std(self):
        """
        For when io == 'in' or 'out'
        """
        self.activations = self.activations[~self.read]

        while len(self.activations) < self.n_ctxs * self.ctx_len:
<<<<<<< HEAD
                
            with t.no_grad(), self.model.trace(self.text_batch(), invoker_args={'truncation': True, 'max_length': self.ctx_len}) as tracer:
                if self.io == 'in':
                    hidden_states = self.submodule.input
                else:
                    hidden_states = self.submodule.output
                while type(hidden_states.shape) == tuple:
                    hidden_states = hidden_states[0]
                hidden_states = hidden_states[tracer._invoker.inputs['attention_mask'] != 0]
                hidden_states = hidden_states.save()
            self.activations = t.cat([self.activations, hidden_states.to(self.device)], dim=0)
            self.read = t.zeros(len(self.activations), dtype=t.bool, device=self.device)

=======

            with t.no_grad():    
                with self.model.trace(self.text_batch(), invoker_args={"truncation" : True, "max_length" : self.ctx_len}) as tracer:
                    if self.io == 'in':
                        hidden_states = self.submodule.inputs
                    else:
                        hidden_states = self.submodule.output
                    while type(hidden_states.shape) == tuple:
                        hidden_states = hidden_states[0]
                    hidden_states = hidden_states[tracer.input[1]['attention_mask'] != 0]
                    hidden_states = hidden_states.save()
                self.activations = t.cat([self.activations, hidden_states.to(self.device)], dim=0)
                self.read = t.zeros(len(self.activations), dtype=t.bool, device=self.device)
    
>>>>>>> f58688e5
    def _refresh_in_to_out(self):
        """
        For when io == 'in_to_out'
        """
        self.activations_in = self.activations_in[~self.read]
        self.activations_out = self.activations_out[~self.read]

        while len(self.activations_in) < self.n_ctxs * self.ctx_len:

<<<<<<< HEAD
            with t.no_grad(), self.model.trace(self.text_batch(), invoker_args={'truncation': True, 'max_length': self.ctx_len}) as tracer:
=======
            with self.model.trace(self.text_batch(), invoker_args={"truncation" : True, "max_length" : self.ctx_len}) as tracer:
>>>>>>> f58688e5
                hidden_states_in = self.submodule.input
                hidden_states_out = self.submodule.output
                while type(hidden_states_in.shape) == tuple:
                    hidden_states_in = hidden_states_in[0]
                while type(hidden_states_out.shape) == tuple:
                    hidden_states_out = hidden_states_out[0]
<<<<<<< HEAD
                hidden_states_in = hidden_states_in[tracer._invoker.inputs['attention_mask'] != 0]
                hidden_states_out = hidden_states_out[tracer._invoker.inputs['attention_mask'] != 0]
=======
                hidden_states_in = hidden_states_in[tracer.input[1]['attention_mask'] != 0]
                hidden_states_out = hidden_states_out[tracer.input[1]['attention_mask'] != 0]
>>>>>>> f58688e5
                hidden_states_in, hidden_states_out = hidden_states_in.save(), hidden_states_out.save()
                
            self.activations_in =  t.cat([self.activations_in,  hidden_states_in.to(self.device)], dim=0)
            self.activations_out = t.cat([self.activations_out, hidden_states_out.to(self.device)], dim=0)
            self.read = t.zeros(len(self.activations_in), dtype=t.bool, device=self.device)

    def refresh(self):
        """
        Refresh the buffer
        """
        # print("refreshing buffer...")

        if self.io == 'in' or self.io == 'out':
            self._refresh_std()
        else:
            self._refresh_in_to_out()

        # print('buffer refreshed...')

    def close(self):
        """
        Close the text stream and the underlying compressed file.
        """
        self.text_stream.close()<|MERGE_RESOLUTION|>--- conflicted
+++ resolved
@@ -10,7 +10,6 @@
 
 class ActivationBuffer:
     def __init__(self, 
-<<<<<<< HEAD
                  data, # generator which yields text data
                  model : LanguageModel, # LanguageModel from which to extract activations
                  submodule, # submodule of the model from which to extract activations
@@ -23,20 +22,6 @@
                  out_batch_size=8192, # size of batches in which to return activations
                  device='cpu' # device on which to store the activations
                  ):
-=======
-        data, # generator which yields text data
-        model, # LanguageModel from which to extract activations
-        submodule, # submodule of the model from which to extract activations
-        in_feats=None,
-        out_feats=None,
-        io='out', # can be 'in', 'out', or 'in_to_out'
-        n_ctxs=3e4, # approximate number of contexts to store in the buffer
-        ctx_len=128, # length of each context
-        in_batch_size=512, # size of batches in which to process the data when adding to buffer
-        out_batch_size=8192, # size of batches in which to return activations
-        device='cpu' # device on which to store the activations
-    ):
->>>>>>> f58688e5
         
         if io == 'in':
             if in_feats is None:
@@ -132,36 +117,20 @@
         self.activations = self.activations[~self.read]
 
         while len(self.activations) < self.n_ctxs * self.ctx_len:
-<<<<<<< HEAD
                 
-            with t.no_grad(), self.model.trace(self.text_batch(), invoker_args={'truncation': True, 'max_length': self.ctx_len}) as tracer:
+            with t.no_grad(), self.model.trace(self.text_batch(), invoker_args={'truncation': True, 'max_length': self.ctx_len}):
                 if self.io == 'in':
                     hidden_states = self.submodule.input
                 else:
                     hidden_states = self.submodule.output
                 while type(hidden_states.shape) == tuple:
                     hidden_states = hidden_states[0]
-                hidden_states = hidden_states[tracer._invoker.inputs['attention_mask'] != 0]
-                hidden_states = hidden_states.save()
-            self.activations = t.cat([self.activations, hidden_states.to(self.device)], dim=0)
+                _, inputs = self.model.input
+                attn_mask = inputs.inputs['attention_mask']
+                hidden_states = hidden_states[attn_mask != 0].save()
+            self.activations = t.cat([self.activations, hidden_states.value.to(self.device)], dim=0)
             self.read = t.zeros(len(self.activations), dtype=t.bool, device=self.device)
 
-=======
-
-            with t.no_grad():    
-                with self.model.trace(self.text_batch(), invoker_args={"truncation" : True, "max_length" : self.ctx_len}) as tracer:
-                    if self.io == 'in':
-                        hidden_states = self.submodule.inputs
-                    else:
-                        hidden_states = self.submodule.output
-                    while type(hidden_states.shape) == tuple:
-                        hidden_states = hidden_states[0]
-                    hidden_states = hidden_states[tracer.input[1]['attention_mask'] != 0]
-                    hidden_states = hidden_states.save()
-                self.activations = t.cat([self.activations, hidden_states.to(self.device)], dim=0)
-                self.read = t.zeros(len(self.activations), dtype=t.bool, device=self.device)
-    
->>>>>>> f58688e5
     def _refresh_in_to_out(self):
         """
         For when io == 'in_to_out'
@@ -171,28 +140,20 @@
 
         while len(self.activations_in) < self.n_ctxs * self.ctx_len:
 
-<<<<<<< HEAD
-            with t.no_grad(), self.model.trace(self.text_batch(), invoker_args={'truncation': True, 'max_length': self.ctx_len}) as tracer:
-=======
-            with self.model.trace(self.text_batch(), invoker_args={"truncation" : True, "max_length" : self.ctx_len}) as tracer:
->>>>>>> f58688e5
+            with t.no_grad(), self.model.trace(self.text_batch(), invoker_args={'truncation': True, 'max_length': self.ctx_len}):
                 hidden_states_in = self.submodule.input
                 hidden_states_out = self.submodule.output
                 while type(hidden_states_in.shape) == tuple:
                     hidden_states_in = hidden_states_in[0]
                 while type(hidden_states_out.shape) == tuple:
                     hidden_states_out = hidden_states_out[0]
-<<<<<<< HEAD
-                hidden_states_in = hidden_states_in[tracer._invoker.inputs['attention_mask'] != 0]
-                hidden_states_out = hidden_states_out[tracer._invoker.inputs['attention_mask'] != 0]
-=======
-                hidden_states_in = hidden_states_in[tracer.input[1]['attention_mask'] != 0]
-                hidden_states_out = hidden_states_out[tracer.input[1]['attention_mask'] != 0]
->>>>>>> f58688e5
-                hidden_states_in, hidden_states_out = hidden_states_in.save(), hidden_states_out.save()
+                _, inputs = self.model.input
+                attn_mask = inputs.inputs['attention_mask']
+                hidden_states_in = hidden_states_in[attn_mask != 0].save()
+                hidden_states_out = hidden_states_out[attn_mask != 0].save()
                 
-            self.activations_in =  t.cat([self.activations_in,  hidden_states_in.to(self.device)], dim=0)
-            self.activations_out = t.cat([self.activations_out, hidden_states_out.to(self.device)], dim=0)
+            self.activations_in =  t.cat([self.activations_in,  hidden_states_in.value.to(self.device)], dim=0)
+            self.activations_out = t.cat([self.activations_out, hidden_states_out.value.to(self.device)], dim=0)
             self.read = t.zeros(len(self.activations_in), dtype=t.bool, device=self.device)
 
     def refresh(self):
